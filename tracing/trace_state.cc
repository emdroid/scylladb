/*
 * Copyright (C) 2016-present ScyllaDB
 *
 * Modified by ScyllaDB
 */

/*
 * SPDX-License-Identifier: (AGPL-3.0-or-later and Apache-2.0)
 */
#include <chrono>
#include "cql3/statements/prepared_statement.hh"
#include "tracing/trace_state.hh"
#include "timestamp.hh"

#include "cql3/values.hh"
#include "cql3/query_options.hh"

namespace tracing {

logging::logger trace_state_logger("trace_state");

struct trace_state::params_values {
    struct prepared_statement_info {
        prepared_checked_weak_ptr statement;
        std::optional<std::vector<std::string_view>> query_option_names;
        cql3::raw_value_view_vector_with_unset query_option_values;
        explicit prepared_statement_info(prepared_checked_weak_ptr statement) : statement(std::move(statement)) {}
    };

    std::optional<host_id_vector_replica_set> batchlog_endpoints;
    std::optional<api::timestamp_type> user_timestamp;
    std::vector<sstring> queries;
    std::optional<db::consistency_level> cl;
    std::optional<db::consistency_level> serial_cl;
    std::optional<int32_t> page_size;
    std::vector<prepared_statement_info> prepared_statements;
};

trace_state::params_values* trace_state::params_ptr::get_ptr_safe() {
    if (!_vals) {
        _vals = std::unique_ptr<params_values, params_values_deleter>(new params_values, params_values_deleter());
    }
    return _vals.get();
}

void trace_state::params_values_deleter::operator()(params_values* pv) {
    delete pv;
}

void trace_state::set_batchlog_endpoints(const host_id_vector_replica_set& val) {
    _params_ptr->batchlog_endpoints.emplace(val);
}

void trace_state::set_consistency_level(db::consistency_level val) {
    _params_ptr->cl.emplace(val);
}

void trace_state::set_optional_serial_consistency_level(const std::optional<db::consistency_level>& val) {
    if (val) {
        _params_ptr->serial_cl.emplace(*val);
    }
}

void trace_state::set_page_size(int32_t val) {
    if (val > 0) {
        _params_ptr->page_size.emplace(val);
    }
}

void trace_state::set_request_size(size_t s) noexcept {
    _records->session_rec.request_size = s;
}

void trace_state::set_response_size(size_t s) noexcept {
    _records->session_rec.response_size = s;
}

void trace_state::add_query(std::string_view val) {
    _params_ptr->queries.emplace_back(std::move(val));
}

void trace_state::add_session_param(std::string_view key, std::string_view val) {
    _records->session_rec.parameters.emplace(std::move(key), std::move(val));
}

void trace_state::set_user_timestamp(api::timestamp_type val) {
    _params_ptr->user_timestamp.emplace(val);
}

void trace_state::add_prepared_statement(prepared_checked_weak_ptr& prepared) {
    _params_ptr->prepared_statements.emplace_back(prepared->checked_weak_from_this());
}

void trace_state::add_prepared_query_options(const cql3::query_options& prepared_options_ptr) {
    if (_params_ptr->prepared_statements.empty()) {
        throw std::logic_error("Tracing a prepared statement but no prepared statement is stored");
    }

    for (size_t i = 0; i < _params_ptr->prepared_statements.size(); ++i) {
        const cql3::query_options& opts = prepared_options_ptr.for_statement(i);
        _params_ptr->prepared_statements[i].query_option_names = opts.get_names();
        _params_ptr->prepared_statements[i].query_option_values = opts.get_values();
    }
}

void trace_state::build_parameters_map() {
    if (!_params_ptr) {
        return;
    }

    auto& params_map = _records->session_rec.parameters;
    params_values& vals = *_params_ptr;

    if (vals.batchlog_endpoints) {
<<<<<<< HEAD
        auto batch_endpoints = fmt::format("{}", fmt::join(*vals.batchlog_endpoints | std::views::transform([](gms::inet_address ep) {return seastar::format("/{}", ep);}), ","));
=======
        auto batch_endpoints = fmt::format("{}", fmt::join(*vals.batchlog_endpoints | boost::adaptors::transformed([](locator::host_id ep) {return seastar::format("/{}", ep);}), ","));
>>>>>>> 052e8934
        params_map.emplace("batch_endpoints", std::move(batch_endpoints));
    }

    if (vals.cl) {
        params_map.emplace("consistency_level", seastar::format("{}", *vals.cl));
    }

    if (vals.serial_cl) {
        params_map.emplace("serial_consistency_level", seastar::format("{}", *vals.serial_cl));
    }

    if (vals.page_size) {
        params_map.emplace("page_size", seastar::format("{:d}", *vals.page_size));
    }

    auto& queries = vals.queries;
    if (!queries.empty()) {
        if (queries.size() == 1) {
            params_map.emplace("query", queries[0]);
        } else {
            // BATCH
            for (size_t i = 0; i < queries.size(); ++i) {
                params_map.emplace(format("query[{:d}]", i), queries[i]);
            }
        }
    }

    if (vals.user_timestamp) {
        params_map.emplace("user_timestamp", seastar::format("{:d}", *vals.user_timestamp));
    }

    auto& prepared_statements = vals.prepared_statements;

    if (!prepared_statements.empty()) {
        // Parameter's key in the map will be "param[X]" for a single query CQL command and "param[Y][X] for a multiple
        // queries CQL command, where X is an index of the parameter in a corresponding query and Y is an index of the
        // corresponding query in the BATCH.
        if (prepared_statements.size() == 1) {
            auto& stmt_info = prepared_statements[0];
            build_parameters_map_for_one_prepared(stmt_info.statement, stmt_info.query_option_names, stmt_info.query_option_values, "param");
        } else {
            // BATCH
            for (size_t i = 0; i < prepared_statements.size(); ++i) {
                auto& stmt_info = prepared_statements[i];
                build_parameters_map_for_one_prepared(stmt_info.statement, stmt_info.query_option_names, stmt_info.query_option_values, format("param[{:d}]", i));
            }
        }
    }
}

void trace_state::build_parameters_map_for_one_prepared(const prepared_checked_weak_ptr& prepared_ptr,
        std::optional<std::vector<std::string_view>>& names_opt,
        cql3::raw_value_view_vector_with_unset& values, const sstring& param_name_prefix) {
    auto& params_map = _records->session_rec.parameters;
    size_t i = 0;

    // Trace parameters native values representations only if the current prepared statement has not been evicted from the cache by the time we got here.
    // Such an eviction is a very unlikely event, however if it happens, since we are unable to recover their types, trace raw representations of the values.

    if (names_opt) {
        if (names_opt->size() != values.values.size()) {
            throw std::logic_error(format("Number of \"names\" ({}) doesn't match the number of positional variables ({})", names_opt->size(), values.values.size()).c_str());
        }

        auto& names = names_opt.value();
        for (; i < values.values.size(); ++i) {
            params_map.emplace(seastar::format("{}[{:d}]({})", param_name_prefix, i, names[i]), raw_value_to_sstring(values.values[i], values.unset[i], prepared_ptr ? prepared_ptr->bound_names[i]->type : nullptr));
        }
    } else {
        for (; i < values.values.size(); ++i) {
            params_map.emplace(format("{}[{:d}]", param_name_prefix, i), raw_value_to_sstring(values.values[i], values.unset[i], prepared_ptr ? prepared_ptr->bound_names[i]->type : nullptr));
        }
    }
}

trace_state::~trace_state() {
    if (!is_primary() && is_in_state(state::background)) {
        trace_state_logger.error("Secondary session is in a background state! session_id: {}", session_id());
    }

    stop_foreground_and_write();
    _local_tracing_ptr->end_session();

    trace_state_logger.trace("{}: destructing", session_id());
}

void trace_state::stop_foreground_and_write() noexcept {
    // Do nothing if state hasn't been initiated
    if (is_in_state(state::inactive)) {
        return;
    }

    if (is_in_state(state::foreground)) {
        auto e = elapsed();
        _records->do_log_slow_query = should_log_slow_query(e);

        if (is_primary()) {
            // We don't account the session_record event when checking a limit
            // of maximum events per session because there may be only one such
            // event and we don't want to cripple the primary session by
            // "stealing" one trace() event from it.
            //
            // We do want to account them however. If for instance there are a
            // lot of tracing sessions that only open itself and then do nothing
            // - they will create a lot of session_record events and we do want
            // to handle this case properly.
            _records->consume_from_budget();

            _records->session_rec.elapsed = e;

            // build_parameters_map() may throw. We don't want to record the
            // session's record in this case since its data may be incomplete.
            // These events should be really rare however, therefore we don't
            // want to optimize this flow (e.g. rollback the corresponding
            // events' records that have already been sent to I/O).
            if (should_write_records()) {
                try {
                    build_parameters_map();
                } catch (...) {
                    // Bump up an error counter, drop any pending records and
                    // continue
                    ++_local_tracing_ptr->stats.trace_errors;
                    _records->drop_records();
                }
            }
        }

        set_state(state::background);
    }

    trace_state_logger.trace("{}: Current records count is {}",  session_id(), _records->size());

    if (should_write_records()) {
        _local_tracing_ptr->write_session_records(_records, write_on_close());
    } else {
        _records->drop_records();
    }
}

sstring trace_state::raw_value_to_sstring(const cql3::raw_value_view& v, bool is_unset, const data_type& t) {
    static constexpr int max_val_bytes = 64;

    if (is_unset) {
        return "unset value";
    }

    if (v.is_null()) {
        return "null";
    } else {
      return v.with_linearized([&] (bytes_view val) {
        sstring str_rep;

        if (t) {
            str_rep = t->to_string(to_bytes(val));
        } else {
            trace_state_logger.trace("{}: data types are unavailable - tracing a raw value", session_id());
            str_rep = to_hex(val);
        }

        if (str_rep.size() > max_val_bytes) {
            return format("{}...", str_rep.substr(0, max_val_bytes));
        } else {
            return str_rep;
        }
      });
    }
}
}<|MERGE_RESOLUTION|>--- conflicted
+++ resolved
@@ -112,11 +112,7 @@
     params_values& vals = *_params_ptr;
 
     if (vals.batchlog_endpoints) {
-<<<<<<< HEAD
-        auto batch_endpoints = fmt::format("{}", fmt::join(*vals.batchlog_endpoints | std::views::transform([](gms::inet_address ep) {return seastar::format("/{}", ep);}), ","));
-=======
-        auto batch_endpoints = fmt::format("{}", fmt::join(*vals.batchlog_endpoints | boost::adaptors::transformed([](locator::host_id ep) {return seastar::format("/{}", ep);}), ","));
->>>>>>> 052e8934
+        auto batch_endpoints = fmt::format("{}", fmt::join(*vals.batchlog_endpoints | std::views::transform([](locator::host_id ep) {return seastar::format("/{}", ep);}), ","));
         params_map.emplace("batch_endpoints", std::move(batch_endpoints));
     }
 
