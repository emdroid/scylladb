--- conflicted
+++ resolved
@@ -1208,11 +1208,8 @@
             cmd.row_limit,
             cmd.partition_limit,
             cmd.timestamp,
-<<<<<<< HEAD
+            timeout,
             cf.get_config().max_memory_for_unlimited_query,
-=======
-            timeout,
->>>>>>> 1073094f
             std::move(accounter),
             std::move(trace_state),
             std::move(cache_ctx)).then_wrapped([this, s = _stats, hit_rate = cf.get_global_cache_hit_rate(), op = cf.read_in_progress()] (auto f) {
